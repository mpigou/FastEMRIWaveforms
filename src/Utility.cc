--- conflicted
+++ resolved
@@ -1,10 +1,7 @@
 #include "stdio.h"
 #include "math.h"
 #include "global.h"
-<<<<<<< HEAD
-=======
 #include <stdexcept>
->>>>>>> a7bda368
 #include "Utility.hh"
 
 #include <gsl/gsl_errno.h>
