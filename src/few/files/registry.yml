repositories:
  - name: bhptk
    url_pattern: "https://download.bhptoolkit.org/few/data/3981654/%(filename)s"
  - name: bhptk_kerreq
    url_pattern: "https://download.bhptoolkit.org/few/data/KerrEq/%(filename)s"
  - name: zenodo
    url_pattern: "https://zenodo.org/record/3981654/files/%(filename)s"
files:
  - name: AmplitudeVectorNorm.dat
    repositories:
      - bhptk
      - zenodo
    checksums:
      - algorithm: sha256
        value: df04fd629353703d140fad80b6877e0b51e0944f1ba60c50412d66df422752e1
    tags: [unittest]
  - name: FluxNewMinusPNScaled_fixed_y_order.dat
    repositories:
      - bhptk
      - zenodo
    checksums:
      - algorithm: sha256
        value: c551ace42fbc79febbda132a78868e20900a0a97a06fa4f4d4bf23b12cc1517c
    tags: [unittest]
  - name: SchwarzschildEccentricInput.hdf5
    repositories:
      - bhptk
      - zenodo
    checksums:
      - algorithm: sha256
        value: edb90365f3a5ee39b92ea1ebeb96c916d059f0835234b768087d9b7e80d1bede
    tags: [unittest]
  - name: Teuk_amps_a0.0_lmax_10_nmax_30_new.h5
    repositories:
      - bhptk
      - zenodo
    checksums:
      - algorithm: sha256
        value: b3e7d7b215dd2ac472b598e6fee762935dd9909a23a321b894c7b372bc0ca247
    tags: [unittest]
  - name: KerrEqEccAmpCoeffs_a0.000.h5
    repositories: [bhptk_kerreq]
    checksums:
      - algorithm: sha256
        value: 9375192d46b956dbcff659d62ba3e1c19b6c9fefe07d220c14cc8de378da30fa
  - name: KerrEqEccAmpCoeffs_a-0.100.h5
    repositories: [bhptk_kerreq]
    checksums:
      - algorithm: sha256
        value: 71e141a9b7c6d097ff0f10abff071b5fd4945b98f08754e32321a56b9a545ada
  - name: KerrEqEccAmpCoeffs_a0.100.h5
    repositories: [bhptk_kerreq]
    checksums:
      - algorithm: sha256
        value: f7ba5bddbe96e27b33aa399e0d0ba5a38da1d39d12b695b372204b928dab98ee
  - name: KerrEqEccAmpCoeffs_a-0.200.h5
    repositories: [bhptk_kerreq]
    checksums:
      - algorithm: sha256
        value: e4abd4f6ca32a06bdbcdac3ff8922a052c42febcd51570699d0e9cd075623ac5
  - name: KerrEqEccAmpCoeffs_a0.200.h5
    repositories: [bhptk_kerreq]
    checksums:
      - algorithm: sha256
        value: ea23f63fc09422530b5dc7477e86fb5d4894f1afb2740054898c4dd1c733fdf8
  - name: KerrEqEccAmpCoeffs_a-0.300.h5
    repositories: [bhptk_kerreq]
    checksums:
      - algorithm: sha256
        value: 39e97dca5860022a17dbdc9e15e807ab11adb26de121d20b0b18d86b262b0eb5
  - name: KerrEqEccAmpCoeffs_a0.300.h5
    repositories: [bhptk_kerreq]
    checksums:
      - algorithm: sha256
        value: 5156660332fc35f78d8135d50db0f73b7c391c2d48debca26989c8d8feb17c77
  - name: KerrEqEccAmpCoeffs_a-0.400.h5
    repositories: [bhptk_kerreq]
    checksums:
      - algorithm: sha256
        value: 0574813b6b700f13f95b79b365fd9bf3a2bd915624843ddd57c77bd1335126cb
  - name: KerrEqEccAmpCoeffs_a0.400.h5
    repositories: [bhptk_kerreq]
    checksums:
      - algorithm: sha256
        value: 1cd5f2f8ec0e7349eaeecd2239955971c011ac6ef84e101fc55409e6dce04cf6
  - name: KerrEqEccAmpCoeffs_a-0.500.h5
    repositories: [bhptk_kerreq]
    checksums:
      - algorithm: sha256
        value: b298e10375db60e3aa54e6df5b8a7c5de22951321ea21f2b90868b8aea309df2
  - name: KerrEqEccAmpCoeffs_a0.500.h5
    repositories: [bhptk_kerreq]
    checksums:
      - algorithm: sha256
        value: 357d18906d1d95cd31f3ca0f131d6efabd5c229dec3fa2c286d57e99077c6b8c
  - name: KerrEqEccAmpCoeffs_a-0.600.h5
    repositories: [bhptk_kerreq]
    checksums:
      - algorithm: sha256
        value: 1242c221160c7230f126415b5da0df42d5c89ff47850de8291f568ae69f79041
  - name: KerrEqEccAmpCoeffs_a0.600.h5
    repositories: [bhptk_kerreq]
    checksums:
      - algorithm: sha256
        value: 133c6302d20dc04b19d8f9fab47e60ebdc8c1e47283457015c93648180f98dda
  - name: KerrEqEccAmpCoeffs_a-0.700.h5
    repositories: [bhptk_kerreq]
    checksums:
      - algorithm: sha256
        value: eb8c627848d7fddbda0a073b22c98af4017d3cfd66e6410a82f98aebbbda21a8
  - name: KerrEqEccAmpCoeffs_a0.700.h5
    repositories: [bhptk_kerreq]
    checksums:
      - algorithm: sha256
        value: 5c00df8ffb8e8fbd231dd78dcd3e8432f5639fa6a0440c4f13ea14d209c37fdb
  - name: KerrEqEccAmpCoeffs_a-0.800.h5
    repositories: [bhptk_kerreq]
    checksums:
      - algorithm: sha256
        value: a66ef6a9e3ffa6c18cd4ca219487d7abbaef659574976a526c6e888ebbd3a2c6
  - name: KerrEqEccAmpCoeffs_a0.800.h5
    repositories: [bhptk_kerreq]
    checksums:
      - algorithm: sha256
        value: 17fd3f5eecce4293dfab0b8873ba8c3ab3a79ee634c70ce6efd3e7475aa82d73
  - name: KerrEqEccAmpCoeffs_a-0.900.h5
    repositories: [bhptk_kerreq]
    checksums:
      - algorithm: sha256
        value: 769fb69991a3e086eba0aaba5a4d3b19beee9d1ea3e09dc93e9511568a370ed6
  - name: KerrEqEccAmpCoeffs_a0.900.h5
    repositories: [bhptk_kerreq]
    checksums:
      - algorithm: sha256
        value: 0f78c7eb1c600d3113e8205d7a2a841f457401925af2ebf4fcccf6d2e913180e
  - name: KerrEqEccAmpCoeffs_a-0.950.h5
    repositories: [bhptk_kerreq]
    checksums:
      - algorithm: sha256
        value: 064d6e1b9daa1e53cb3b785c4d00607a7ea6412ab94265d51669860c8c47f55f
  - name: KerrEqEccAmpCoeffs_a0.950.h5
    repositories: [bhptk_kerreq]
    checksums:
      - algorithm: sha256
        value: 1fbae563d164d79c1383460d7c6b57d0200dbed9a6c6212bf6748218f42463a9
  - name: KerrEqEccAmpCoeffs_a-0.990.h5
    repositories: [bhptk_kerreq]
    checksums:
      - algorithm: sha256
        value: 9c5aaab602840decae01281e80ca93d223506711f35ab1c3b473b428521729e8
  - name: KerrEqEccAmpCoeffs_a0.990.h5
    repositories: [bhptk_kerreq]
    checksums:
      - algorithm: sha256
        value: b033737b4e0cdc4a9ba14a9f735700e89314e5d1553ef48ff0831bb9cf7c9b2e
  - name: KerrEqEcc_Endot.dat
    repositories: [bhptk_kerreq]
    checksums:
      - algorithm: sha256
        value: fee807fbdf7779096ce15712784464929ae4163ea252c8e2f869cf0d5522fec1
  - name: KerrEqEcc_Ldot.dat
    repositories: [bhptk_kerreq]
    checksums:
      - algorithm: sha256
        value: 3c4b5ad70079c3fe6b108e4c086351d964aa5748d696a3b595131658245bcfd8
  - name: KerrEqEcc_edot.dat
    repositories: [bhptk_kerreq]
    checksums:
      - algorithm: sha256
        value: 1032cab2fa2f68a4377f7eeda62d6981ca87b137db39ac5334245005a16f4692
    tags: [unittest]
  - name: KerrEqEcc_pdot.dat
    repositories: [bhptk_kerreq]
    checksums:
      - algorithm: sha256
        value: 9ca4f76f5c98e0ada9c68d772fc028c65bd5c46a35a1581ff786942d3d1cdf42
    tags: [unittest]
  - name: KerrEqEcc_x0.dat
    repositories: [bhptk_kerreq]
    checksums:
      - algorithm: sha256
        value: 43ca7fb0eecbd4f77a509be9a16342293961037b3ae35f837e6756a0f9e5bf26
    tags: [unittest]
  - name: KerrEqEcc_x1.dat
    repositories: [bhptk_kerreq]
    checksums:
      - algorithm: sha256
        value: 7a55fddc2d8d28d4d4196f9748a68fe791b96870c8af74112e1abad209b39adb
    tags: [unittest]
  - name: KerrEqEcc_x2.dat
    repositories: [bhptk_kerreq]
    checksums:
      - algorithm: sha256
        value: 9a1d871ff9dd9fb9acf5a8632142f070222fff0a1fb3a57cebc625a87e486589
    tags: [unittest]
  - name: Separatrix_psep.dat
    repositories: [bhptk_kerreq]
    checksums:
      - algorithm: sha256
        value: 136c21380ddea50790ae979a76338abd05116117290f488bcd9fdd3794d6933a
  - name: Separatrix_x0.dat
    repositories: [bhptk_kerreq]
    checksums:
      - algorithm: sha256
        value: 0459528b0f20ce6718443f80eb54a81a0e52104d3cd42eba0a041788f681e2a6
  - name: Separatrix_x1.dat
    repositories: [bhptk_kerreq]
    checksums:
      - algorithm: sha256
        value: 29600eaeabe5d0e5a8c9a4f477e7f56444e4407f880cc2b554cb6ed8aedb8a86
  - name: KerrEccEqFluxData.h5
    repositories: [bhptk_kerreq]
    checksums:
      - algorithm: sha256
        value: 12cf30fb9e23bd217fa376145f0117bb3fe7338527ca7378aa30245d21d0deee
    tags: [unittest]
  - name: ZNAmps_l10_m10_n55_DS2Outer.h5
    repositories: [bhptk_kerreq]
    checksums:
      - algorithm: sha256
        value: 3236d8b5eff618242291e9eeb24638dbbbb82fac464ae575dc3f2ba158c54834
  - name: ZNAmps_l10_m10_n55.h5
    repositories: [bhptk_kerreq]
    checksums:
      - algorithm: sha256
        value: e3a40557038a32ca86e42a862dbb1a8d8cf0138915a1e28eeba96e438d20dc6f
  - name: ZNAmps_l10_m10_n55_DS2.h5
    repositories: [bhptk_kerreq]
    checksums:
      - algorithm: sha256
        value: ca29bde00dac996a579445aa996e98da7666d8da32fbaa429adb81dfc687b08d
<<<<<<< HEAD
  
=======
    tags: [unittest]
>>>>>>> 6ceff86c
<|MERGE_RESOLUTION|>--- conflicted
+++ resolved
@@ -229,8 +229,4 @@
     checksums:
       - algorithm: sha256
         value: ca29bde00dac996a579445aa996e98da7666d8da32fbaa429adb81dfc687b08d
-<<<<<<< HEAD
-  
-=======
-    tags: [unittest]
->>>>>>> 6ceff86c
+  