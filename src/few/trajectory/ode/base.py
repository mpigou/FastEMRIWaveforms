--- conflicted
+++ resolved
@@ -4,15 +4,12 @@
 
 from typing import Optional, Type, Union
 import numpy as np
-<<<<<<< HEAD
 import os
 from ...utils.utility import ELQ_to_pex, get_separatrix, get_kerr_geo_constants_of_motion
 from ...utils.mappings import ELdot_to_PEdot_Jacobian
 from ...utils.pn_map import Y_to_xI
 
 dir_path = os.path.dirname(os.path.realpath(__file__))
-=======
->>>>>>> 9986c9a1
 
 # def get_ode_function_options():
 #     return _STOCK_TRAJECTORY_OPTIONS
@@ -28,18 +25,9 @@
 
     """
 
-<<<<<<< HEAD
-        self.file_dir
-        """str: The directory where the ODE data files are stored. Defaults to the FEW installation directory."""
-
-        if use_ELQ and not self.supports_ELQ:
-            raise ValueError("This ODE does not support ELQ evaluation.")
-        
-=======
     def __init__(self, *args, use_ELQ=False, **kwargs):
         if use_ELQ:
             assert self.supports_ELQ, "This ODE does not support ELQ evaluation."
->>>>>>> 9986c9a1
         self.use_ELQ = use_ELQ
         """
         bool: If True, the ODE will take as input (and output derivatives of) the integrals of motion (E, L, Q). Defaults to False.
@@ -47,11 +35,8 @@
         self.num_add_args = 0
         """int: Number of additional arguments being passed to the ODE function."""
 
-<<<<<<< HEAD
         self.apply_Jacobian_bool = (self.flux_output_convention == "ELQ" and not self.use_ELQ)
 
-=======
->>>>>>> 9986c9a1
     @property
     def convert_Y(self):
         """
@@ -159,7 +144,6 @@
         """
         return ydot
 
-<<<<<<< HEAD
     def interpolate_flux_grids(self, *args) -> NotImplementedError:
         """
         This function handles the interpolation of the fluxes from the precomputed grids, including parameter transformations.
@@ -196,15 +180,6 @@
 
         return in_bounds
 
-    def __call__(self, y: Union[list, np.ndarray], out: Optional[np.ndarray] = None, scale_by_eps=False, **kwargs: Optional[dict]) -> np.ndarray:
-        in_bounds = self.cache_values_and_check_bounds(y)
-
-        if in_bounds:
-            derivs = self.evaluate_rhs(y, **kwargs)
-        else:
-            derivs = np.zeros(6)*np.nan
-
-=======
     def __call__(
         self,
         y: Union[list, np.ndarray],
@@ -212,8 +187,13 @@
         scale_by_eps=False,
         **kwargs: Optional[dict],
     ) -> np.ndarray:
-        derivs = self.evaluate_rhs(y, **kwargs)
->>>>>>> 9986c9a1
+        in_bounds = self.cache_values_and_check_bounds(y)
+
+        if in_bounds:
+            derivs = self.evaluate_rhs(y, **kwargs)
+        else:
+            derivs = np.zeros(6)*np.nan
+        
         if out is None:
             out = np.asarray(derivs)
         else:
