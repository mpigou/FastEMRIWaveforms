import unittest
import pickle
import numpy as np

from few.trajectory.inspiral import EMRIInspiral
from few.trajectory.ode import SchwarzEccFlux
from few.amplitude.romannet import RomanAmplitude
from few.amplitude.ampinterp2d import AmpInterpSchwarzEcc
from few.waveform import FastSchwarzschildEccentricFlux, SlowSchwarzschildEccentricFlux
from few.utils.utility import get_overlap, get_mismatch

from few.utils.globals import get_logger, get_first_backend

few_logger = get_logger()

best_backend = get_first_backend(FastSchwarzschildEccentricFlux.supported_backends())
few_logger.warning("FEW Test is running with backend {}".format(best_backend.name))


class WaveformTest(unittest.TestCase):
    def test_pickle(self):
        # test ability to pickle class

        # keyword arguments for inspiral generator (RunSchwarzEccFluxInspiral)
        inspiral_kwargs = {
            "DENSE_STEPPING": 0,  # we want a sparsely sampled trajectory
            "buffer_length": int(
                1e3
            ),  # all of the trajectories will be well under len = 1000
        }

        # keyword arguments for inspiral generator (RomanAmplitude)
        amplitude_kwargs = {
            "buffer_length": int(
                1e3
            )  # all of the trajectories will be well under len = 1000
        }

        # keyword arguments for Ylm generator (GetYlms)
        Ylm_kwargs = {
            "assume_positive_m": False  # if we assume positive m, it will generate negative m for all m>0
        }

        # keyword arguments for summation generator (InterpolatedModeSum)
        sum_kwargs = {}

        fast = FastSchwarzschildEccentricFlux(
            inspiral_kwargs=inspiral_kwargs,
            amplitude_kwargs=amplitude_kwargs,
            Ylm_kwargs=Ylm_kwargs,
            sum_kwargs=sum_kwargs,
            force_backend=best_backend,
        )

        check_pickle = pickle.dumps(fast)
        extracted_gen = pickle.loads(check_pickle)

        # parameters
        T = 0.001  # years
        dt = 15.0  # seconds
        M = 1e6
        mu = 1e1
        p0 = 8.0
        e0 = 0.2
        theta = np.pi / 3  # polar viewing angle
        phi = np.pi / 4  # azimuthal viewing angle
        dist = 1.0  # distance

        _fast_wave = extracted_gen(M, mu, p0, e0, theta, phi, dist=dist, T=T, dt=dt)

    def test_fast_and_slow(self):
        # keyword arguments for inspiral generator (RunSchwarzEccFluxInspiral)
        inspiral_kwargs = {
            "DENSE_STEPPING": 0,  # we want a sparsely sampled trajectory
            "buffer_length": int(
                1e3
            ),  # all of the trajectories will be well under len = 1000
        }

        # keyword arguments for inspiral generator (RomanAmplitude)
        amplitude_kwargs = {
            "buffer_length": int(
                1e3
            )  # all of the trajectories will be well under len = 1000
        }

        # keyword arguments for Ylm generator (GetYlms)
        Ylm_kwargs = {
            "assume_positive_m": False  # if we assume positive m, it will generate negative m for all m>0
        }

        # keyword arguments for summation generator (InterpolatedModeSum)
        sum_kwargs = {}

        fast = FastSchwarzschildEccentricFlux(
            inspiral_kwargs=inspiral_kwargs,
            amplitude_kwargs=amplitude_kwargs,
            Ylm_kwargs=Ylm_kwargs,
            sum_kwargs=sum_kwargs,
            force_backend=best_backend,
        )

        # setup slow

        # keyword arguments for inspiral generator (RunSchwarzEccFluxInspiral)
        inspiral_kwargs = {
            "DENSE_STEPPING": 1,  # we want a sparsely sampled trajectory
            "buffer_length": int(1e7),  # dense stepping trajectories
        }

        # keyword arguments for amplitude generator (AmpInterpSchwarzEcc)
        amplitude_kwargs = {}

        # keyword arguments for Ylm generator (GetYlms)
        Ylm_kwargs = {
            "assume_positive_m": False  # if we assume positive m, it will generate negative m for all m>0
        }

        # keyword arguments for summation generator (InterpolatedModeSum)
        sum_kwargs = {
            "force_backend": "cpu"
        }  # GPU is availabel for this type of summation
        slow = SlowSchwarzschildEccentricFlux(
            inspiral_kwargs=inspiral_kwargs,
            amplitude_kwargs=amplitude_kwargs,
            Ylm_kwargs=Ylm_kwargs,
            sum_kwargs=sum_kwargs,
            force_backend=best_backend,
        )

        # parameters
        T = 0.1  # years
        dt = 15.0  # seconds
        M = 1e6
        mu = 1e1
        p0 = 7.0
        e0 = 0.2
        theta = np.pi / 3  # polar viewing angle
        phi = np.pi / 4  # azimuthal viewing angle
        dist = 1.0  # distance
        batch_size = int(1e4)

        slow_wave = slow(
            M, mu, p0, e0, theta, phi, dist=dist, T=T, dt=dt, batch_size=batch_size
        )

        fast_wave = fast(M, mu, p0, e0, theta, phi, dist=dist, T=T, dt=dt)

        mm = get_mismatch(slow_wave, fast_wave, use_gpu=best_backend.uses_gpu)

        self.assertLess(mm, 1e-4)

    def test_kerr_model(self):
        """
        Unit test to determine whether the Kerr models are working or not.
        """


def amplitude_test(amp_class):
    # initialize ROMAN class
    amp = RomanAmplitude(buffer_length=5000)  # buffer_length creates memory buffers

    p = np.linspace(10.0, 14.0, 10)
    e = np.linspace(0.1, 0.7, 10)

    p_all, e_all = np.asarray([temp.ravel() for temp in np.meshgrid(p, e)])

    teuk_modes = amp_class(0.0, p_all, e_all, np.ones_like(p_all) * 1.0)

    # (2, 2, 0) and (7, -3, 1) modes
    specific_modes = [(2, 2, 0), (7, -3, 1)]

    # notice this returns a dictionary with keys as the mode tuple and values as the mode values at all trajectory points
    specific_teuk_modes = amp_class(
        0.0, p_all, e_all, np.ones_like(p_all) * 1.0, specific_modes=specific_modes
    )

    # we can find the index to these modes to check
    inds = np.array([amp.special_index_map[lmn] for lmn in specific_modes])

    first_check = np.allclose(specific_teuk_modes[(2, 2, 0)], teuk_modes[:, inds[0]])
    second_check = np.allclose(
<<<<<<< HEAD
        specific_teuk_modes[(7, -3, 1)], -np.conj(teuk_modes[:, inds[1]])
=======
        specific_teuk_modes[(7, -3, 1)], (-1)**7 * np.conj(teuk_modes[:, inds[1]])
>>>>>>> fef598f2
    )
    return first_check, second_check


class ModuleTest(unittest.TestCase):
    def test_trajectory(self):
        # initialize trajectory class
        traj = EMRIInspiral(func=SchwarzEccFlux)

        # set initial parameters
        M = 1e5
        mu = 1e1
        p0 = 10.0
        e0 = 0.7

        # run trajectory
        t, p, e, x, Phi_phi, Phi_theta, Phi_r = traj(M, mu, 0.0, p0, e0, 1.0)

    def test_amplitudes(self):
        amp = RomanAmplitude(force_backend="cpu")

        first_check, second_check = amplitude_test(amp)

        # make sure they are the same
        self.assertTrue(first_check)

        # to check -m modes we need to take the conjugate
        self.assertTrue(second_check)

    def test_amplitudes_bicubic(self):
        # initialize class
        amp2 = AmpInterpSchwarzEcc()

        first_check, second_check = amplitude_test(amp2)

        # make sure they are the same
        self.assertTrue(first_check)

        # to check -m modes we need to take the conjugate
        self.assertTrue(second_check)

    def test_mismatch(self):
        dt = 1.0
        t = np.arange(10000) * dt
        x0 = np.sin(t) + 1j * np.sin(t)

        # check 1
        x1 = np.sin(t) + 1j * np.sin(t)
        self.assertAlmostEqual(get_overlap(x0, x1), 1.0)
        self.assertAlmostEqual(1.0 - get_overlap(x0, x1), get_mismatch(x0, x1))

        # check 1
        x2 = np.sin(t) + 1j * np.cos(t)
        self.assertAlmostEqual(get_overlap(x0, x2), 0.499981442642142)
        self.assertAlmostEqual(1.0 - get_overlap(x0, x1), get_mismatch(x0, x1))<|MERGE_RESOLUTION|>--- conflicted
+++ resolved
@@ -180,11 +180,7 @@
 
     first_check = np.allclose(specific_teuk_modes[(2, 2, 0)], teuk_modes[:, inds[0]])
     second_check = np.allclose(
-<<<<<<< HEAD
-        specific_teuk_modes[(7, -3, 1)], -np.conj(teuk_modes[:, inds[1]])
-=======
         specific_teuk_modes[(7, -3, 1)], (-1)**7 * np.conj(teuk_modes[:, inds[1]])
->>>>>>> fef598f2
     )
     return first_check, second_check
 
