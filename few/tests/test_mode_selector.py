import unittest
import numpy as np
import warnings

from few.trajectory.inspiral import EMRIInspiral
from few.utils.ylm import GetYlms
from few.utils.modeselector import ModeSelector
from few.summation.interpolatedmodesum import CubicSplineInterpolant
from few.amplitude.romannet import RomanAmplitude
from few.waveform import FastSchwarzschildEccentricFlux
from few.utils.utility import get_overlap,get_mismatch

try:
    import cupy as xp

    gpu_available = True

except (ModuleNotFoundError, ImportError) as e:
    import numpy as xp

    warnings.warn(
        "CuPy is not installed or a gpu is not available. If trying to run on a gpu, please install CuPy."
    )
    gpu_available = False


class ModeSelectorTest(unittest.TestCase):
        
    # first, lets get amplitudes for a trajectory
    traj = EMRIInspiral(func="SchwarzEccFlux")
    ylm_gen = GetYlms(assume_positive_m=True, use_gpu=False)

    # parameters
    M = 1e5
    mu = 1e1
    p0 = 10.0
    e0 = 0.3
    theta = np.pi/3.
    phi = np.pi/2.

    t, p, e, x, Phi_phi, Phi_theta, Phi_r = traj(M, mu, 0.0, p0, e0, 1.0,T=10.0)

    # get amplitudes along trajectory
    amp = RomanAmplitude()

    teuk_modes = amp(p, e)

    # get ylms
    ylms = ylm_gen(amp.unique_l, amp.unique_m, theta, phi).copy()[amp.inverse_lm]

    # select modes

    mode_selector = ModeSelector(amp.l_arr_no_mask,amp.m_arr_no_mask,amp.n_arr_no_mask, use_gpu=False)

    eps = 1e-2  # tolerance on mode contribution to total power

    modeinds = [amp.l_arr, amp.m_arr, amp.n_arr]
    (teuk_modes_in, ylms_in, ls, ms, ns) = mode_selector(teuk_modes, ylms, modeinds, eps=eps)

    print("We reduced the mode content from {} modes to {} modes.".format(teuk_modes.shape[1], teuk_modes_in.shape[1]))
    ls_orig = ls
    ms_orig = ms
    ns_orig = ns
    
    # produce sensitivity function

    noise = np.genfromtxt("examples/files/LPA.txt", names=True)
    f, PSD = (
        np.asarray(noise["f"], dtype=np.float64),
        np.asarray(noise["ASD"], dtype=np.float64) ** 2,
    )

    sens_fn = CubicSplineInterpolant(f, PSD, use_gpu=False)

    # select modes with noise weighting

    # provide sensitivity function kwarg
<<<<<<< HEAD
    mode_selector_noise_weighted = ModeSelector(amp.m0mask,amp.m0mask,amp.m0mask, use_gpu=False, sensitivity_fn=sens_fn)

=======
    mode_selector_noise_weighted = ModeSelector(amp.l_arr_no_mask,amp.m_arr_no_mask,amp.n_arr_no_mask, sensitivity_fn=sens_fn, use_gpu=False)
>>>>>>> 8ffe9e47

    # Schwarzschild
    a = 0.0
    Y = np.zeros_like(p)  # equatorial / cos iota
    fund_freq_args = (M, a, p , e, Y, t)

    modeinds = [amp.l_arr, amp.m_arr, amp.n_arr]
    (teuk_modes_in, ylms_in, ls, ms, ns) = mode_selector_noise_weighted(teuk_modes, ylms, modeinds,
                                                                        fund_freq_args=fund_freq_args, eps=eps)

    print("We reduced the mode content from {} modes to {} modes when using noise-weighting.".format(teuk_modes.shape[1], teuk_modes_in.shape[1]))
    # import matplotlib.pyplot as plt
    # plt.figure(); plt.title(f'Mode selection comparison \n M={M:.1e},mu={mu:.1e},e0={e0},p0={p0},eps={eps:.2e}'); 
    # plt.plot(ms,ns,'o',label=f'new select, N={len(ms)}', ms=10); plt.plot(ms_orig,ns_orig,'P',label=f'old select, N={len(ms_orig)}', ms=5); plt.legend(); plt.ylabel('n'); plt.xlabel('m'); plt.show()
    
    mode_selector_kwargs = {}

    noise_weighted_mode_selector_kwargs = dict(sensitivity_fn=sens_fn)
    
    few_base = FastSchwarzschildEccentricFlux()

    M = 1e6
    mu = 1e1
    p0 = 12.0
    e0 = 0.3
    theta = np.pi/3.
    phi = np.pi/4.
    dist = 1.0
    dt = 10.0
    T = 0.001
    mode_selection = [(ll,mm,nn) for ll,mm,nn in zip(ls_orig,ms_orig,ns_orig)]
    breakpoint()
    wave_base = few_base(M, mu, p0, e0, theta, phi, dist, dt=dt, T=0.001, mode_selection=mode_selection)
    mode_selection = [(ll,mm,nn) for ll,mm,nn in zip(ls,ms,ns)]
    wave_weighted = few_base(M, mu, p0, e0, theta, phi, dist, dt=dt, T=T, mode_selection=mode_selection)

    print('mismatch:', get_mismatch(wave_base, wave_weighted))<|MERGE_RESOLUTION|>--- conflicted
+++ resolved
@@ -75,12 +75,7 @@
     # select modes with noise weighting
 
     # provide sensitivity function kwarg
-<<<<<<< HEAD
-    mode_selector_noise_weighted = ModeSelector(amp.m0mask,amp.m0mask,amp.m0mask, use_gpu=False, sensitivity_fn=sens_fn)
-
-=======
     mode_selector_noise_weighted = ModeSelector(amp.l_arr_no_mask,amp.m_arr_no_mask,amp.n_arr_no_mask, sensitivity_fn=sens_fn, use_gpu=False)
->>>>>>> 8ffe9e47
 
     # Schwarzschild
     a = 0.0
