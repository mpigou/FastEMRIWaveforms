import shutil
<<<<<<< HEAD
import sys

import os

# get path to this file
dir_path = os.path.dirname(os.path.realpath(__file__)).split("scripts")[0]


def get_ode_function_lines_names():
    """Get names for ODE derivative options


    Returns:
        tuple: (:code:`list`, :code:`dict`)
            First entry is .readlines() on :code:`ode.cc`.
            Second entry is dictionary with information on
            available ODE functions.
    """
    with open(dir_path + "src/ode_base_example.cc", "r") as fp:
        lines = fp.readlines()

    if "ode_base.cc" in os.listdir(dir_path + "src/"):
        with open(dir_path + "src/ode_base.cc", "r") as fp:
            lines += fp.readlines()

    # find derivative functions and get info
    functions_info = {}
    for i in range(len(lines) - 1):
        if lines[i][:9] == "__deriv__":
            if lines[i][9] == "\n":
                line = lines[i + 1]
            else:
                line = lines[i]

            if "::deriv_func" in line:
                name = line.split("::deriv_func")[0].split(" ")[-1]
                func_type = "class"

            else:
                name = line.split("(double ydot[]")[0].split(" ")[-1]
                func_type = "func"

            functions_info[name] = {"type": func_type, "files": [], "citations": []}

    # get all the additional information on functions in the c file
    for line in lines:
        if line[:7] == "#define":
            for name in functions_info.keys():
                if line.split(" ")[1][0 : 0 + len(name) + 13] == f"{name}_num_add_args":
                    functions_info[name]["num_add_args"] = int(line.split(" ")[2][:-1])

                elif line.split(" ")[1][0 : 0 + len(name) + 9] == f"{name}_spinless":
                    functions_info[name]["background"] = "Schwarzschild"

                elif line.split(" ")[1][0 : 0 + len(name) + 11] == f"{name}_equatorial":
                    functions_info[name]["equatorial"] = "true"

                elif line.split(" ")[1][0 : 0 + len(name) + 9] == f"{name}_circular":
                    functions_info[name]["circular"] = "true"

                elif line.split(" ")[1][0 : 0 + len(name) + 2] == f"{name}_Y":
                    functions_info[name]["convert_Y"] = "true"

                elif (
                    line.split(" ")[1][0 : 0 + len(name) + 30]
                    == f"{name}_integrate_constants_of_motion"
                ):
                    functions_info[name]["integrate_constants_of_motion"] = "true"

                elif (
                    line.split(" ")[1][0 : 0 + len(name) + 25]
                    == f"{name}_disable_integrate_phases"
                ):
                    functions_info[name]["integrate_phases"] = "false"

                elif line.split(" ")[1][0 : 0 + len(name) + 5] == f"{name}_file":
                    functions_info[name]["files"].append(line.split(" ")[2][:-1])

                elif line.split(" ")[1][0 : 0 + len(name) + 9] == f"{name}_citation":
                    functions_info[name]["citations"].append(line.split(" ")[2][:-1])

    # format defaults according to c++ setup
    defaults = {
        "num_add_args": 0,
        "background": "KERR",
        "equatorial": "false",
        "circular": "false",
        "convert_Y": "false",
        "integrate_constants_of_motion": "false",
        "integrate_phases": "true",
    }
    # fill anything that did not appear
    for name, info in functions_info.items():
        for key, val in defaults.items():
            functions_info[name][key] = info.get(key, val)

    return lines, functions_info


def ode_prepare():
    """Prepare files for ODEs"""

    # get all the info
    lines, functions_info = get_ode_function_lines_names()

    # write out the function info to a python file
    with open(dir_path + "few/utils/odeoptions.py", "w") as fp:
        fp.write("ode_options = " + functions_info.__repr__())

    # start preparing ode.cc

    full = ""

    # adjust function names for functions that are not classes
    for line in lines:
        for func in functions_info:
            if "void " + func + "(double ydot[]" in line:
                line = line.replace(
                    "void " + func + "(double ydot[]",
                    "void " + func + "_base_func" + "(double ydot[]",
                )
        full += line

    # build class for functions in ode_base_example.cc
    for i, (func, info) in enumerate(functions_info.items()):
        if info["type"] == "func":
            full.replace("void " + func, "void " + func + "_base_func")

            full += """
                {0}::{0}(std::string few_dir){1}{2}

                {0}::~{0}(){1}{2}

                void {0}::deriv_func(double ydot[], const double y[], double epsilon, double a, bool integrate_backwards, double *additional_args)
                {1}
                    {0}_base_func(ydot, y, epsilon, a, integrate_backwards, additional_args);
                {2}
            """.format(
                func, "{", "}"
            )

    # put together ODE carrier C++ class
    full += """

    ODECarrier::ODECarrier(std::string func_name_, std::string few_dir_)
    {
        func_name = func_name_;
        few_dir = few_dir_;
    """

    # setup for all functions in ode_base_example.cc
    for i, (func, info) in enumerate(functions_info.items()):
        lead = "if" if i == 0 else "else if"

        full += """
            {0} (func_name == "{1}")
            {2}
        """.format(
            lead, func, "{"
        )
        full += """
                {0}* temp = new {0}(few_dir);
                convert_Y = temp->convert_Y;
                background = temp->background;
                equatorial = temp->equatorial;
                circular = temp->circular;
                integrate_constants_of_motion = temp->integrate_constants_of_motion;
                integrate_phases = temp->integrate_phases;
                func = (void*) temp;

            """.format(
            func
        )

        full += """
            }

        """

    full += """
    }
    """

    # setup get_derivatives functions
    full += """

    void ODECarrier::get_derivatives(double ydot[], const double y[], double epsilon, double a, bool integrate_backwards, double *additional_args)
    {
    """

    for i, (func, info) in enumerate(functions_info.items()):
        lead = "if" if i == 0 else "else if"

        full += """
            {0} (func_name == "{1}")
            {2}
        """.format(
            lead, func, "{"
        )
        full += """
                {0}* temp = ({0}*)func;

                temp->deriv_func(ydot, y, epsilon, a, integrate_backwards, additional_args);

            """.format(
            func
        )

        full += """
            }

        """

    full += """
    }
    """
    full += """

    void ODECarrier::dealloc()
    {
    """
    for i, (func, info) in enumerate(functions_info.items()):
        lead = "if" if i == 0 else "else if"

        full += """
            {0} (func_name == "{1}")
            {2}
        """.format(
            lead, func, "{"
        )
        full += """
                {0}* temp = ({0}*)func;

                delete temp;

            """.format(
            func
        )

        full += """
            }

        """

    full += """
    }
    """

    # write out to ode.cc
    with open(dir_path + "src/ode.cc", "w") as fp:
        fp.write(full)

    # get ode_base_example.hh
    with open(dir_path + "include/ode_base_example.hh", "r") as fp:
        hh_lines = fp.read()

    if "ode_base.hh" in os.listdir(dir_path + "include/"):
        with open(dir_path + "include/ode_base.hh", "r") as fp:
            hh_lines += fp.read()

    full_hh = """
    #ifndef __ODE__
    #define __ODE__

    #include "global.h"
    #include <cstring>

    #define __deriv__

    """

    full_hh += hh_lines

    # putting together class info for functions that are not classes
    for i, (func, info) in enumerate(functions_info.items()):
        if info["type"] == "func":
            full_hh += """

            class {0}{1}
            public:
                double test;
                int background = {3};
                bool equatorial = {4};
                bool circular = {5};
                bool integrate_constants_of_motion = {6};
                bool integrate_phases = {7};
                bool convert_Y = {8};
                {0}(std::string few_dir);

                void deriv_func(double ydot[], const double y[], double epsilon, double a, bool integrate_backwards, double *additional_args);
                ~{0}();
            {2};

        """.format(
                func,
                "{",
                "}",
                info["background"],
                info["equatorial"],
                info["circular"],
                info["integrate_constants_of_motion"],
                info["integrate_phases"],
                info["convert_Y"],
            )

    # ode carrier hh info
    full_hh += """

    class ODECarrier{
        public:
            std::string func_name;
            std::string few_dir;
            int background;
            bool equatorial;
            bool circular;
            bool integrate_constants_of_motion;
            bool integrate_phases;
            bool convert_Y;
            void* func;
            ODECarrier(std::string func_name_, std::string few_dir_);
            void dealloc();
            void get_derivatives(double ydot[], const double y[], double epsilon, double a, bool integrate_backwards, double *additional_args);
    };

    #endif // __ODE__

    """

    # add to ode.hh
    with open("include/ode.hh", "w") as fp:
        fp.write(full_hh)


=======

>>>>>>> 17be28f1
fp_loc = __file__.split("scripts/prebuild.py")[0]
fp_out_name = fp_loc + "few/utils/constants.py"
fp_in_name = fp_loc + "include/global.h"

# develop few.utils.constants.py
with open(fp_out_name, "w") as fp_out:
    with open(fp_in_name, "r") as fp_in:
        lines = fp_in.readlines()
        for line in lines:
            if len(line.split()) == 3:
                if line.split()[0] == "#define":
                    try:
                        _ = float(line.split()[2])
                        string_out = line.split()[1] + " = " + line.split()[2] + "\n"
                        fp_out.write(string_out)

                    except ValueError as e:
                        continue

# Install cpu versions of gpu modules

# need to copy cuda files to cpp for this special compiler we are using
# also copy pyx files to cpu version
src = "src/"

cp_cu_files = ["matmul", "interpolate", "gpuAAK", "AmpInterp2D"]
cp_pyx_files = ["pymatmul", "pyinterp", "gpuAAKWrap", "pyampinterp2D"]
cp_cu_files = ["matmul", "interpolate", "gpuAAK", "AmpInterp2D"]
cp_pyx_files = ["pymatmul", "pyinterp", "gpuAAKWrap", "pyampinterp2D"]

for fp in cp_cu_files:
    shutil.copy(src + fp + ".cu", src + fp + ".cpp")

for fp in cp_pyx_files:
    shutil.copy(src + fp + ".pyx", src + fp + "_cpu.pyx")

# setup version file
with open("README.md", "r") as fh:
    lines = fh.readlines()

for line in lines:
    if line.startswith("Current Version"):
        version_string = line.split("Current Version: ")[1].split("\n")[0]

with open("few/_version.py", "w") as f:
    f.write("__version__ = '{}'".format(version_string))

# prepare the ode files
<<<<<<< HEAD
ode_prepare()
=======

import os


def get_ode_function_lines_names():
    """Get names for ODE derivative options


    Returns:
        tuple: (:code:`list`, :code:`dict`)
            First entry is .readlines() on :code:`ode.cc`.
            Second entry is dictionary with information on
            available ODE functions.
    """
    with open(dir_path + "/../../src/ode_base_example.cc", "r") as fp:
        lines = fp.readlines()

    if "ode_base.cc" in os.listdir(dir_path + "/../../src/"):
        with open(dir_path + "/../../src/ode_base.cc", "r") as fp:
            lines += fp.readlines()

    # find derivative functions and get info
    functions_info = {}
    for i in range(len(lines) - 1):
        if lines[i][:9] == "__deriv__":
            if lines[i][9] == "\n":
                line = lines[i + 1]
            else:
                line = lines[i]

            if "::deriv_func" in line:
                name = line.split("::deriv_func")[0].split(" ")[-1]
                func_type = "class"

            else:
                name = line.split("(double ydot[]")[0].split(" ")[-1]
                func_type = "func"

            functions_info[name] = {"type": func_type, "files": [], "citations": []}

    # get all the additional information on functions in the c file
    for line in lines:
        if line[:7] == "#define":
            for name in functions_info.keys():
                if line.split(" ")[1][0 : 0 + len(name) + 13] == f"{name}_num_add_args":
                    functions_info[name]["num_add_args"] = int(line.split(" ")[2][:-1])

                elif line.split(" ")[1][0 : 0 + len(name) + 9] == f"{name}_spinless":
                    functions_info[name]["background"] = "Schwarzschild"

                elif line.split(" ")[1][0 : 0 + len(name) + 11] == f"{name}_equatorial":
                    functions_info[name]["equatorial"] = "true"

                elif line.split(" ")[1][0 : 0 + len(name) + 9] == f"{name}_circular":
                    functions_info[name]["circular"] = "true"

                elif line.split(" ")[1][0 : 0 + len(name) + 2] == f"{name}_Y":
                    functions_info[name]["convert_Y"] = "true"

                elif (
                    line.split(" ")[1][0 : 0 + len(name) + 30]
                    == f"{name}_integrate_constants_of_motion"
                ):
                    functions_info[name]["integrate_constants_of_motion"] = "true"

                elif (
                    line.split(" ")[1][0 : 0 + len(name) + 25]
                    == f"{name}_disable_integrate_phases"
                ):
                    functions_info[name]["integrate_phases"] = "false"

                elif line.split(" ")[1][0 : 0 + len(name) + 5] == f"{name}_file":
                    functions_info[name]["files"].append(line.split(" ")[2][:-1])

                elif line.split(" ")[1][0 : 0 + len(name) + 9] == f"{name}_citation":
                    functions_info[name]["citations"].append(line.split(" ")[2][:-1])

    # format defaults according to c++ setup
    defaults = {
        "num_add_args": 0,
        "background": "KERR",
        "equatorial": "false",
        "circular": "false",
        "convert_Y": "false",
        "integrate_constants_of_motion": "false",
        "integrate_phases": "true",
    }
    # fill anything that did not appear
    for name, info in functions_info.items():
        for key, val in defaults.items():
            functions_info[name][key] = info.get(key, val)

    return lines, functions_info


def ode_prepare():
    """Prepare files for ODEs"""

    # get all the info
    lines, functions_info = get_ode_function_lines_names()

    # write out the function info to a python file
    with open(dir_path + "/../../few/utils/odeoptions.py", "w") as fp:
        fp.write("ode_options = " + functions_info.__repr__())

    # start preparing ode.cc

    full = ""

    # adjust function names for functions that are not classes
    for line in lines:
        for func in functions_info:
            if "void " + func + "(double ydot[]" in line:
                line = line.replace(
                    "void " + func + "(double ydot[]",
                    "void " + func + "_base_func" + "(double ydot[]",
                )
        full += line

    # build class for functions in ode_base_example.cc
    for i, (func, info) in enumerate(functions_info.items()):
        if info["type"] == "func":
            full.replace("void " + func, "void " + func + "_base_func")

            full += """
                {0}::{0}(std::string few_dir){1}{2}

                {0}::~{0}(){1}{2}

                void {0}::deriv_func(double ydot[], const double y[], double epsilon, double a, bool integrate_backwards, double *additional_args)
                {1}
                    {0}_base_func(ydot, y, epsilon, a, integrate_backwards, additional_args);
                {2}
            """.format(
                func, "{", "}"
            )

    # put together ODE carrier C++ class
    full += """

    ODECarrier::ODECarrier(std::string func_name_, std::string few_dir_)
    {
        func_name = func_name_;
        few_dir = few_dir_;
    """

    # setup for all functions in ode_base_example.cc
    for i, (func, info) in enumerate(functions_info.items()):
        lead = "if" if i == 0 else "else if"

        full += """
            {0} (func_name == "{1}")
            {2}
        """.format(
            lead, func, "{"
        )
        full += """
                {0}* temp = new {0}(few_dir);
                convert_Y = temp->convert_Y;
                background = temp->background;
                equatorial = temp->equatorial;
                circular = temp->circular;
                integrate_constants_of_motion = temp->integrate_constants_of_motion;
                integrate_phases = temp->integrate_phases;
                func = (void*) temp;

            """.format(
            func
        )

        full += """
            }

        """

    full += """
    }
    """

    # setup get_derivatives functions
    full += """

    void ODECarrier::get_derivatives(double ydot[], const double y[], double epsilon, double a, bool integrate_backwards, double *additional_args)
    {
    """

    for i, (func, info) in enumerate(functions_info.items()):
        lead = "if" if i == 0 else "else if"

        full += """
            {0} (func_name == "{1}")
            {2}
        """.format(
            lead, func, "{"
        )
        full += """
                {0}* temp = ({0}*)func;

                temp->deriv_func(ydot, y, epsilon, a, integrate_backwards, additional_args);

            """.format(
            func
        )

        full += """
            }

        """

    full += """
    }
    """
    full += """

    void ODECarrier::dealloc()
    {
    """
    for i, (func, info) in enumerate(functions_info.items()):
        lead = "if" if i == 0 else "else if"

        full += """
            {0} (func_name == "{1}")
            {2}
        """.format(
            lead, func, "{"
        )
        full += """
                {0}* temp = ({0}*)func;

                delete temp;

            """.format(
            func
        )

        full += """
            }

        """

    full += """
    }
    """

    # write out to ode.cc
    with open(dir_path + "/../../src/ode.cc", "w") as fp:
        fp.write(full)

    # get ode_base_example.hh
    with open(dir_path + "/../../include/ode_base_example.hh", "r") as fp:
        hh_lines = fp.read()

    if "ode_base.hh" in os.listdir(dir_path + "/../../include/"):
        with open(dir_path + "/../../include/ode_base.hh", "r") as fp:
            hh_lines += fp.read()

    full_hh = """
    #ifndef __ODE__
    #define __ODE__

    #include "global.h"
    #include <cstring>

    #define __deriv__

    """

    full_hh += hh_lines

    # putting together class info for functions that are not classes
    for i, (func, info) in enumerate(functions_info.items()):
        if info["type"] == "func":
            full_hh += """

            class {0}{1}
            public:
                double test;
                int background = {3};
                bool equatorial = {4};
                bool circular = {5};
                bool integrate_constants_of_motion = {6};
                bool integrate_phases = {7};
                bool convert_Y = {8};
                {0}(std::string few_dir);

                void deriv_func(double ydot[], const double y[], double epsilon, double a, bool integrate_backwards, double *additional_args);
                ~{0}();
            {2};

        """.format(
                func,
                "{",
                "}",
                info["background"],
                info["equatorial"],
                info["circular"],
                info["integrate_constants_of_motion"],
                info["integrate_phases"],
                info["convert_Y"],
            )

    # ode carrier hh info
    full_hh += """

    class ODECarrier{
        public:
            std::string func_name;
            std::string few_dir;
            int background;
            bool equatorial;
            bool circular;
            bool integrate_constants_of_motion;
            bool integrate_phases;
            bool convert_Y;
            void* func;
            ODECarrier(std::string func_name_, std::string few_dir_);
            void dealloc();
            void get_derivatives(double ydot[], const double y[], double epsilon, double a, bool integrate_backwards, double *additional_args);
    };

    #endif // __ODE__

    """

    # add to ode.hh
    with open("include/ode.hh", "w") as fp:
        fp.write(full_hh)
>>>>>>> 17be28f1
<|MERGE_RESOLUTION|>--- conflicted
+++ resolved
@@ -1,5 +1,4 @@
 import shutil
-<<<<<<< HEAD
 import sys
 
 import os
@@ -333,9 +332,6 @@
         fp.write(full_hh)
 
 
-=======
-
->>>>>>> 17be28f1
 fp_loc = __file__.split("scripts/prebuild.py")[0]
 fp_out_name = fp_loc + "few/utils/constants.py"
 fp_in_name = fp_loc + "include/global.h"
@@ -384,334 +380,4 @@
     f.write("__version__ = '{}'".format(version_string))
 
 # prepare the ode files
-<<<<<<< HEAD
-ode_prepare()
-=======
-
-import os
-
-
-def get_ode_function_lines_names():
-    """Get names for ODE derivative options
-
-
-    Returns:
-        tuple: (:code:`list`, :code:`dict`)
-            First entry is .readlines() on :code:`ode.cc`.
-            Second entry is dictionary with information on
-            available ODE functions.
-    """
-    with open(dir_path + "/../../src/ode_base_example.cc", "r") as fp:
-        lines = fp.readlines()
-
-    if "ode_base.cc" in os.listdir(dir_path + "/../../src/"):
-        with open(dir_path + "/../../src/ode_base.cc", "r") as fp:
-            lines += fp.readlines()
-
-    # find derivative functions and get info
-    functions_info = {}
-    for i in range(len(lines) - 1):
-        if lines[i][:9] == "__deriv__":
-            if lines[i][9] == "\n":
-                line = lines[i + 1]
-            else:
-                line = lines[i]
-
-            if "::deriv_func" in line:
-                name = line.split("::deriv_func")[0].split(" ")[-1]
-                func_type = "class"
-
-            else:
-                name = line.split("(double ydot[]")[0].split(" ")[-1]
-                func_type = "func"
-
-            functions_info[name] = {"type": func_type, "files": [], "citations": []}
-
-    # get all the additional information on functions in the c file
-    for line in lines:
-        if line[:7] == "#define":
-            for name in functions_info.keys():
-                if line.split(" ")[1][0 : 0 + len(name) + 13] == f"{name}_num_add_args":
-                    functions_info[name]["num_add_args"] = int(line.split(" ")[2][:-1])
-
-                elif line.split(" ")[1][0 : 0 + len(name) + 9] == f"{name}_spinless":
-                    functions_info[name]["background"] = "Schwarzschild"
-
-                elif line.split(" ")[1][0 : 0 + len(name) + 11] == f"{name}_equatorial":
-                    functions_info[name]["equatorial"] = "true"
-
-                elif line.split(" ")[1][0 : 0 + len(name) + 9] == f"{name}_circular":
-                    functions_info[name]["circular"] = "true"
-
-                elif line.split(" ")[1][0 : 0 + len(name) + 2] == f"{name}_Y":
-                    functions_info[name]["convert_Y"] = "true"
-
-                elif (
-                    line.split(" ")[1][0 : 0 + len(name) + 30]
-                    == f"{name}_integrate_constants_of_motion"
-                ):
-                    functions_info[name]["integrate_constants_of_motion"] = "true"
-
-                elif (
-                    line.split(" ")[1][0 : 0 + len(name) + 25]
-                    == f"{name}_disable_integrate_phases"
-                ):
-                    functions_info[name]["integrate_phases"] = "false"
-
-                elif line.split(" ")[1][0 : 0 + len(name) + 5] == f"{name}_file":
-                    functions_info[name]["files"].append(line.split(" ")[2][:-1])
-
-                elif line.split(" ")[1][0 : 0 + len(name) + 9] == f"{name}_citation":
-                    functions_info[name]["citations"].append(line.split(" ")[2][:-1])
-
-    # format defaults according to c++ setup
-    defaults = {
-        "num_add_args": 0,
-        "background": "KERR",
-        "equatorial": "false",
-        "circular": "false",
-        "convert_Y": "false",
-        "integrate_constants_of_motion": "false",
-        "integrate_phases": "true",
-    }
-    # fill anything that did not appear
-    for name, info in functions_info.items():
-        for key, val in defaults.items():
-            functions_info[name][key] = info.get(key, val)
-
-    return lines, functions_info
-
-
-def ode_prepare():
-    """Prepare files for ODEs"""
-
-    # get all the info
-    lines, functions_info = get_ode_function_lines_names()
-
-    # write out the function info to a python file
-    with open(dir_path + "/../../few/utils/odeoptions.py", "w") as fp:
-        fp.write("ode_options = " + functions_info.__repr__())
-
-    # start preparing ode.cc
-
-    full = ""
-
-    # adjust function names for functions that are not classes
-    for line in lines:
-        for func in functions_info:
-            if "void " + func + "(double ydot[]" in line:
-                line = line.replace(
-                    "void " + func + "(double ydot[]",
-                    "void " + func + "_base_func" + "(double ydot[]",
-                )
-        full += line
-
-    # build class for functions in ode_base_example.cc
-    for i, (func, info) in enumerate(functions_info.items()):
-        if info["type"] == "func":
-            full.replace("void " + func, "void " + func + "_base_func")
-
-            full += """
-                {0}::{0}(std::string few_dir){1}{2}
-
-                {0}::~{0}(){1}{2}
-
-                void {0}::deriv_func(double ydot[], const double y[], double epsilon, double a, bool integrate_backwards, double *additional_args)
-                {1}
-                    {0}_base_func(ydot, y, epsilon, a, integrate_backwards, additional_args);
-                {2}
-            """.format(
-                func, "{", "}"
-            )
-
-    # put together ODE carrier C++ class
-    full += """
-
-    ODECarrier::ODECarrier(std::string func_name_, std::string few_dir_)
-    {
-        func_name = func_name_;
-        few_dir = few_dir_;
-    """
-
-    # setup for all functions in ode_base_example.cc
-    for i, (func, info) in enumerate(functions_info.items()):
-        lead = "if" if i == 0 else "else if"
-
-        full += """
-            {0} (func_name == "{1}")
-            {2}
-        """.format(
-            lead, func, "{"
-        )
-        full += """
-                {0}* temp = new {0}(few_dir);
-                convert_Y = temp->convert_Y;
-                background = temp->background;
-                equatorial = temp->equatorial;
-                circular = temp->circular;
-                integrate_constants_of_motion = temp->integrate_constants_of_motion;
-                integrate_phases = temp->integrate_phases;
-                func = (void*) temp;
-
-            """.format(
-            func
-        )
-
-        full += """
-            }
-
-        """
-
-    full += """
-    }
-    """
-
-    # setup get_derivatives functions
-    full += """
-
-    void ODECarrier::get_derivatives(double ydot[], const double y[], double epsilon, double a, bool integrate_backwards, double *additional_args)
-    {
-    """
-
-    for i, (func, info) in enumerate(functions_info.items()):
-        lead = "if" if i == 0 else "else if"
-
-        full += """
-            {0} (func_name == "{1}")
-            {2}
-        """.format(
-            lead, func, "{"
-        )
-        full += """
-                {0}* temp = ({0}*)func;
-
-                temp->deriv_func(ydot, y, epsilon, a, integrate_backwards, additional_args);
-
-            """.format(
-            func
-        )
-
-        full += """
-            }
-
-        """
-
-    full += """
-    }
-    """
-    full += """
-
-    void ODECarrier::dealloc()
-    {
-    """
-    for i, (func, info) in enumerate(functions_info.items()):
-        lead = "if" if i == 0 else "else if"
-
-        full += """
-            {0} (func_name == "{1}")
-            {2}
-        """.format(
-            lead, func, "{"
-        )
-        full += """
-                {0}* temp = ({0}*)func;
-
-                delete temp;
-
-            """.format(
-            func
-        )
-
-        full += """
-            }
-
-        """
-
-    full += """
-    }
-    """
-
-    # write out to ode.cc
-    with open(dir_path + "/../../src/ode.cc", "w") as fp:
-        fp.write(full)
-
-    # get ode_base_example.hh
-    with open(dir_path + "/../../include/ode_base_example.hh", "r") as fp:
-        hh_lines = fp.read()
-
-    if "ode_base.hh" in os.listdir(dir_path + "/../../include/"):
-        with open(dir_path + "/../../include/ode_base.hh", "r") as fp:
-            hh_lines += fp.read()
-
-    full_hh = """
-    #ifndef __ODE__
-    #define __ODE__
-
-    #include "global.h"
-    #include <cstring>
-
-    #define __deriv__
-
-    """
-
-    full_hh += hh_lines
-
-    # putting together class info for functions that are not classes
-    for i, (func, info) in enumerate(functions_info.items()):
-        if info["type"] == "func":
-            full_hh += """
-
-            class {0}{1}
-            public:
-                double test;
-                int background = {3};
-                bool equatorial = {4};
-                bool circular = {5};
-                bool integrate_constants_of_motion = {6};
-                bool integrate_phases = {7};
-                bool convert_Y = {8};
-                {0}(std::string few_dir);
-
-                void deriv_func(double ydot[], const double y[], double epsilon, double a, bool integrate_backwards, double *additional_args);
-                ~{0}();
-            {2};
-
-        """.format(
-                func,
-                "{",
-                "}",
-                info["background"],
-                info["equatorial"],
-                info["circular"],
-                info["integrate_constants_of_motion"],
-                info["integrate_phases"],
-                info["convert_Y"],
-            )
-
-    # ode carrier hh info
-    full_hh += """
-
-    class ODECarrier{
-        public:
-            std::string func_name;
-            std::string few_dir;
-            int background;
-            bool equatorial;
-            bool circular;
-            bool integrate_constants_of_motion;
-            bool integrate_phases;
-            bool convert_Y;
-            void* func;
-            ODECarrier(std::string func_name_, std::string few_dir_);
-            void dealloc();
-            void get_derivatives(double ydot[], const double y[], double epsilon, double a, bool integrate_backwards, double *additional_args);
-    };
-
-    #endif // __ODE__
-
-    """
-
-    # add to ode.hh
-    with open("include/ode.hh", "w") as fp:
-        fp.write(full_hh)
->>>>>>> 17be28f1
+ode_prepare()